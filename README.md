# NewsSense - "Why Is My Nifty Down?"

![NewsSense](https://img.shields.io/badge/NewsSense-1.0.0-blue)
![Python](https://img.shields.io/badge/Python-3.8%2B-brightgreen)
![License](https://img.shields.io/badge/License-MIT-yellow)

A financial market explanation system that connects real-world news and events to market movements. Get AI-powered explanations for why stocks, ETFs, and mutual funds are moving up or down.

## 📑 Table of Contents
- [Overview](#overview)
- [Features](#features)
- [Installation](#installation)
- [Project Structure](#project-structure)
- [Usage](#usage)
- [Example Queries](#example-queries)
- [Data Sources](#data-sources)
- [Technologies Used](#technologies-used)
- [Screenshots](#screenshots)
- [License](#license)

<<<<<<< HEAD
## 🔍 Overview
=======
### Workflow
[news-sense-workflow.pdf](https://github.com/user-attachments/files/19717668/news-sense-workflow.pdf)


## Installation
>>>>>>> 07ab32c4

NewsSense is an AI-powered financial analysis tool that helps investors understand market movements by connecting price changes to real-world news and events. Instead of just seeing that a stock is "down 2%", NewsSense provides comprehensive explanations of the factors affecting security prices.

This project was created as a solution to the "Why Is My Nifty Down?" hackathon challenge, which required building a smart explanation system for market movements.

## ✨ Features

- **Security Analysis**: Detailed analysis of stocks, ETFs, and mutual funds
- **News Integration**: Scrapes and analyzes news from multiple financial sources
- **Natural Language Interface**: Ask questions in plain English about market movements
- **Multi-source News Scraping**: Custom HTML scraping from major financial news sites
- **Sentiment Analysis**: Analyzes sentiment of news articles to understand impact
- **Technical Indicators**: Provides technical analysis context for price movements
- **Market Context**: Shows how broader market trends affect individual securities
- **Sector Analysis**: Compares security performance to its sector
- **Multiple Securities Tracking**: Compare performance across a portfolio
- **Historical Analysis**: View saved analyses to track changes over time

## 🛠️ Installation

### Prerequisites
- Python 3.8 or higher
- Internet connection for downloading dependencies and fetching market data

### Option 1: Automatic Installation (Recommended)


1. Clone the repository:
   ```bash
   git clone https://github.com/yourusername/newssense.git
   cd newssense
   ```

2. Run the installation script:
   ```bash
   python install.py
   ```

3. The installation script will:
   - Check your Python version
   - Create the necessary directory structure
   - Install all required dependencies
   - Set up NLTK data for text processing
   - Test the installation

### Option 2: Manual Installation

1. Clone the repository:
   ```bash
   git clone https://github.com/yourusername/newssense.git
   cd newssense
   ```

2. Create a virtual environment (optional but recommended):
   ```bash
   python -m venv venv
   source venv/bin/activate  # On Windows: venv\Scripts\activate
   ```

3. Install the required packages:
   ```bash
   pip install -r requirements.txt
   ```

4. Install NLTK data for TextBlob:
   ```bash
   python -c "import nltk; nltk.download('punkt')"
   ```

5. Create the required directories:
   ```bash
   mkdir -p data/scraped_news data/market_data data/analysis data/queries data/gemini_cache
   ```

### Environment Variables (Optional)

For enhanced natural language processing capabilities, set these environment variables:

- `GEMINI_API_KEY`: Google's Gemini API key for advanced NLP
- `ALPHA_VANTAGE_KEY`: Alpha Vantage API key for additional market data

You can set these in a `.env` file in the project root:
```
GEMINI_API_KEY=your_gemini_api_key
ALPHA_VANTAGE_KEY=your_alpha_vantage_key
```

## 📂 Project Structure

```
newssense/
│
├── data/                     # Data storage
│   ├── scraped_news/         # Scraped news articles
│   ├── market_data/          # Market and security data
│   ├── analysis/             # Saved analyses
│   ├── queries/              # Query history
│   └── gemini_cache/         # Cached Gemini API responses
│
├── src/                      # Source code
│   ├── analyzer/             # Market data analysis
│   │   └── market_analyzer.py
│   │
│   ├── news_scraper/         # News scraping modules
│   │   └── news_collector.py
│   │
│   ├── query_processor/      # Natural language query processing
│   │   ├── query_processor.py
│   │   └── create_structure.py
│   │
│   └── utils/                # Utility functions
│       ├── helpers.py
│       ├── path_helper.py
│       └── gemini_helper.py
│
├── main.py                   # Main application entry point
├── install.py                # Installation script
├── requirements.txt          # Required Python packages
└── README.md                 # Project documentation
```

## 🚀 Usage

### Starting the Application

After installation, start the application with:

```bash
python main.py
```

### Main Menu Options

The CLI interface provides the following options:

1. **Analyze Security**: Get detailed analysis of a specific ticker
2. **Ask a Question**: Ask natural language questions about market movements
3. **Track Multiple Securities**: Compare multiple securities side-by-side
4. **View Recent Analyses**: Access previously saved analyses
5. **Help**: Display usage information and examples
6. **Exit**: Quit the application

### Using the Analysis Features

#### Option 1: Analyze Security
Enter a ticker symbol (e.g., AAPL, MSFT, NIFTY50) to get a comprehensive analysis including:
- Price movement
- Volume analysis
- News sentiment
- Market context
- Key factors affecting price

#### Option 2: Ask a Question
Ask natural language questions about market movements, such as:
- "Why is Apple up today?"
- "What happened to Nifty this week?"
- "Any macro news impacting tech stocks?"

#### Option 3: Track Multiple Securities
Enter multiple tickers separated by commas to compare:
- Price movements
- News sentiment
- Sector performance
- Correlations between securities

#### Option 4: View Recent Analyses
Browse and view previously saved analyses to track changes over time.

## 💬 Example Queries

NewsSense supports a wide range of natural language queries:

- "Why is AAPL up today?"
- "What happened to Nifty this week?"
- "Why did Jyothy Labs go up today?"
- "How is QQQ performing compared to the market?"
- "Any macro news impacting tech-focused stocks?"
- "What's happening with SBI AMC?"
- "Why is RELIANCE.NS down?"
- "How is the technology sector performing?"
- "What's driving the drop in emerging market funds?"
- "Why is my ETF not following the market trend?"

## 📊 Data Sources

NewsSense collects data from multiple sources:

### Market Data
- **datasets**: Securities price data, company information, and technical indicators , mutual funds and holdings
- **Alpha Vantage** (optional): Additional market data with API key

### News Sources
NewsSense scrapes financial news from:
- Yahoo finance
- MarketWatch
- Reuters
- CNBC
- Seeking Alpha
- Investing.com
- Benzinga
- Finviz
- The Fly
- Zacks
- Barron's
- Bloomberg

## 🔧 Technologies Used

- **Python**: Core programming language
- **Alpha vantage and datasets**: mf , mf_holdings, market data
- **BeautifulSoup**: HTML parsing for news scraping
- **Requests**: HTTP requests for web scraping
- **TextBlob**: Natural language processing and sentiment analysis
- **pandas**: Data manipulation and analysis
- **Colorama**: Terminal color formatting
- **Tabulate**: Formatted table output
- **Google Gemini API** (optional): Enhanced natural language understanding

## 📸 Screenshots

(Insert screenshots of the application here)

## 📝 License

This project is licensed under the MIT License - see the LICENSE file for details.

## 📣 Disclaimer

<<<<<<< HEAD
NewsSense is for educational and informational purposes only. It does not provide investment advice, and you should not rely solely on its analysis for making investment decisions. The data and analysis provided may not be accurate or complete. Always consult with a qualified financial advisor before making investment decisions.
=======
NewsSense is for educational and informational purposes only. It does not provide investment advice, and you should not rely solely on its analysis for making investment decisions.


### CLI OUTPUT (Command Line Interface)

![WhatsApp Image 2025-04-12 at 09 20 43_8fcbe462](https://github.com/user-attachments/assets/7c58d6d0-5e29-4cce-8651-e28fcdf06151)


### Corelation

## Demo 1
![WhatsApp Image 2025-04-12 at 11 07 59_ff4fc558](https://github.com/user-attachments/assets/2cd31deb-052e-431b-8642-1ed4e2d4281e)

## Demo 2
![WhatsApp Image 2025-04-12 at 10 57 08_28d2077a](https://github.com/user-attachments/assets/4140bc80-a5ce-4863-ae85-e958241a138a)

The price increase on April 11 (from $442 to $455) represents a significant jump of about 3% in a single day, which is notable for an index fund like QQQ. Without corresponding negative news data, this suggests the price movement was likely driven by other market factors rather than news sentiment during this period.
>>>>>>> 07ab32c4
<|MERGE_RESOLUTION|>--- conflicted
+++ resolved
@@ -18,15 +18,13 @@
 - [Screenshots](#screenshots)
 - [License](#license)
 
-<<<<<<< HEAD
+
 ## 🔍 Overview
-=======
 ### Workflow
 [news-sense-workflow.pdf](https://github.com/user-attachments/files/19717668/news-sense-workflow.pdf)
 
 
 ## Installation
->>>>>>> 07ab32c4
 
 NewsSense is an AI-powered financial analysis tool that helps investors understand market movements by connecting price changes to real-world news and events. Instead of just seeing that a stock is "down 2%", NewsSense provides comprehensive explanations of the factors affecting security prices.
 
@@ -255,9 +253,8 @@
 
 ## 📣 Disclaimer
 
-<<<<<<< HEAD
 NewsSense is for educational and informational purposes only. It does not provide investment advice, and you should not rely solely on its analysis for making investment decisions. The data and analysis provided may not be accurate or complete. Always consult with a qualified financial advisor before making investment decisions.
-=======
+
 NewsSense is for educational and informational purposes only. It does not provide investment advice, and you should not rely solely on its analysis for making investment decisions.
 
 
@@ -274,5 +271,4 @@
 ## Demo 2
 ![WhatsApp Image 2025-04-12 at 10 57 08_28d2077a](https://github.com/user-attachments/assets/4140bc80-a5ce-4863-ae85-e958241a138a)
 
-The price increase on April 11 (from $442 to $455) represents a significant jump of about 3% in a single day, which is notable for an index fund like QQQ. Without corresponding negative news data, this suggests the price movement was likely driven by other market factors rather than news sentiment during this period.
->>>>>>> 07ab32c4
+The price increase on April 11 (from $442 to $455) represents a significant jump of about 3% in a single day, which is notable for an index fund like QQQ. Without corresponding negative news data, this suggests the price movement was likely driven by other market factors rather than news sentiment during this period.